<p align="center">
  <a href="https://vueup.github.io/vueup-quill/" target="_blank" rel="noopener noreferrer">
    <img height="120" src="https://vueup.github.io/vueup-quill/quill.svg" alt="Vue + Quill logo">
  </a>
</p>
<h1 align="center">VueUpQuill</h1>
<h3 align="center">
  Vue 3 + Quill JS plugin for your powerful text editor.
</h3>
<p align="center">
  <a href="https://www.npmjs.com/package/@vueup/quill" title="Version">
    <img src="https://img.shields.io/npm/v/@vueup/quill?color=blue" alt="Version">
  </a>
  <a href="https://www.npmjs.com/package/@vueup/quill" title="Total downloads">
    <img src="https://img.shields.io/npm/dt/@vueup/quill" alt="Total downloads">
  </a>
  <a href="https://www.npmjs.com/package/@vueup/quill" title="License">
    <img src="https://img.shields.io/npm/l/@vueup/quill?color=orange" alt="License">
  </a>
  <a href="https://github.com/vueup/vueup-quill" title="Checks">
    <img src="https://img.shields.io/github/checks-status/vueup/vueup-quill/master?logo=github" alt="Checks">
  </a>
  <a href="https://github.com/vueup/vueup-quill" title="Last commit">
    <img src="https://img.shields.io/github/last-commit/vueup/vueup-quill?logo=github" alt="Last commit">
  </a>
 </p>
 
## Overview

<<<<<<< HEAD
💚 **Built With Vue 3**
More powerful and performant framework than ever before.
🧙‍♂️ **Fully Typescript**
VueUpQuill source code is written entirely in TypeScript.
🛠️ **Easy To Use**
Straightforward implementation through a simple API.
=======
**VueUpQuill** is a **Plugin** or **Component** for building rich text editors in Vue 3, this package is a thin wrapper around Quill to make it easier to use in a Vue 3 application.

- 💚 **Built With Vue 3:** More powerful and performant framework than ever before.
- 🧙‍♂️ **Fully Typescript:** VueUpQuill source code is written entirely in TypeScript.
- 🛠️ **Easy To Use:** Straightforward implementation through a simple API.
>>>>>>> ff40264f

[Read the Docs to Learn More](https://vueup.github.io/vueup-quill/).

## Contributing
Pull requests are welcome. For major changes, please open an issue first to discuss what you would like to change.

## Quill
[Quill API document](https://quilljs.com/docs/quickstart/)

## License
[MIT](https://choosealicense.com/licenses/mit/)<|MERGE_RESOLUTION|>--- conflicted
+++ resolved
@@ -27,20 +27,11 @@
  
 ## Overview
 
-<<<<<<< HEAD
-💚 **Built With Vue 3**
-More powerful and performant framework than ever before.
-🧙‍♂️ **Fully Typescript**
-VueUpQuill source code is written entirely in TypeScript.
-🛠️ **Easy To Use**
-Straightforward implementation through a simple API.
-=======
 **VueUpQuill** is a **Plugin** or **Component** for building rich text editors in Vue 3, this package is a thin wrapper around Quill to make it easier to use in a Vue 3 application.
 
 - 💚 **Built With Vue 3:** More powerful and performant framework than ever before.
 - 🧙‍♂️ **Fully Typescript:** VueUpQuill source code is written entirely in TypeScript.
 - 🛠️ **Easy To Use:** Straightforward implementation through a simple API.
->>>>>>> ff40264f
 
 [Read the Docs to Learn More](https://vueup.github.io/vueup-quill/).
 
